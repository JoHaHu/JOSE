--- conflicted
+++ resolved
@@ -1,6 +1,6 @@
 [package]
 name = "jose-jws"
-version = "0.1.2"
+version = "0.1.0"
 authors = ["RustCrypto Developers"]
 license = "Apache-2.0 OR MIT"
 description = """
@@ -20,16 +20,10 @@
 base64ct = { version = "1.6.0", default-features = false, features = ["alloc"] }
 jose-b64 = { version = "0.1", default-features = false, features = ["json"], path = "../jose-b64" }
 jose-jwa = { version = "0.1", path = "../jose-jwa" }
-<<<<<<< HEAD
-# jose-jwk = { version = "0.1", default-features = false, path = "../jose-jwk" }
+jose-jwk = { version = "0.1", default-features = false, path = "../jose-jwk" }
 hmac = "0.12.1"
-serde = { version = "1.0.164", default-features = false, features = ["alloc", "derive"] }
-serde_json = { version = "1.0.96", default-features = false, features = ["preserve_order"] }
-=======
-jose-jwk = { version = "0.1", default-features = false, path = "../jose-jwk" }
 serde = { version = "1.0.185", default-features = false, features = ["alloc", "derive"] }
 serde_json = { version = "1.0.96", default-features = false }
->>>>>>> 11bd6e85
 rand_core = { version = "0.6.4", default-features = false }
 sha2 = "0.10.6"
 
